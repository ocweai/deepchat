--- conflicted
+++ resolved
@@ -119,12 +119,9 @@
   getProviderModels(providerId: string): MODEL_META[]
   setProviderModels(providerId: string, models: MODEL_META[]): void
   getEnabledProviders(): LLM_PROVIDER[]
-<<<<<<< HEAD
-  getAllEnabledModels(): Promise<{ providerId: string; models: MODEL_META[] }[]>
   getModelDefaultConfig(modelId: string): ModelConfig
-=======
   getAllEnabledModels(): Promise<{ providerId: string; models: RENDERER_MODEL_META[] }[]>
->>>>>>> 9a2e2f88
+
   // 自定义模型管理
   getCustomModels(providerId: string): MODEL_META[]
   setCustomModels(providerId: string, models: MODEL_META[]): void
